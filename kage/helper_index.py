import logging
import numpy as np
from .joint_distribution import create_combined_matrices
from .helper_index_using_duplicate_counts import get_weighted_calc_func, get_prob_weights

MAIN = -1
HELPER = -2
M = MAIN
H = HELPER


<<<<<<< HEAD
class CombinationMatrix:
    def __init__(self, matrix):
        self.matrix = matrix

    def __getitem__(self, variant_id):
        return self.matrix[variant_id]

    @classmethod
    def from_file(cls, file_name):
        return cls(np.load(file_name))


def make_helper_model_from_genotype_matrix(genotype_matrix, most_similar_variant_lookup=False, dummy_count=0.1, window_size=100):
=======
def calc_likelihood(count_matrix):
    count_matrix = count_matrix+1
    p = count_matrix/count_matrix.sum(axis=M, keepdims=True)
    return np.sum(count_matrix*np.log(p), axis=(M, H))
    
def calc_argmax(count_matrix):
    return np.sum(np.max(count_matrix, axis=M), axis=-1)/count_matrix.sum(axis=(M, H))

def convert_genotype_matrix(genotype_matrix):
>>>>>>> 1e76f3c8
    genotype_matrix = genotype_matrix.matrix.transpose()

    # genotypes are 1, 2, 3 (0 for unknown, 1 for homo ref, 2 for homo alt and 3 for hetero), we want 0, 1, 2 for homo alt, hetero, homo ref
    logging.info("Converting genotype matrix to format in helper model code")
    # 0, 1 => 2
    # 2 => 0
    # 3 => 1
    new_genotype_matrix = np.zeros_like(genotype_matrix)
    new_genotype_matrix[np.where(genotype_matrix == 0)] = -1
    new_genotype_matrix[np.where(genotype_matrix == 1)] = 0
    new_genotype_matrix[np.where(genotype_matrix == 2)] = 2
    new_genotype_matrix[np.where(genotype_matrix == 3)] = 1
    return new_genotype_matrix

def make_helper_model_from_genotype_matrix_and_node_counts(old_genotype_matrix, node_counts, variant_to_nodes, dummy_count=1):
    genotype_matrix = convert_genotype_matrix(old_genotype_matrix)
    nodes_tuple = (variant_to_nodes.ref_nodes, variant_to_nodes.var_nodes)

<<<<<<< HEAD
    n_individuals = genotype_matrix.shape[1]
    logging.info("%d individuals in genotype matrix" % n_individuals)
    dummy_count = n_individuals / 500
    logging.info("Using dummy count %.4f" % dummy_count)

=======
    expected_ref, expected_alt = (node_counts.certain[nodes]+node_counts.frequencies[nodes] for nodes in nodes_tuple)
    genotype_counts = np.array([np.sum(genotype_matrix==i, axis=-1) for i in range(3)]).T+dummy_count
    genotype_probs = genotype_counts/genotype_counts.sum(axis=-1, keepdims=True)
    weights = get_prob_weights(expected_ref, expected_alt, genotype_probs)
    score_func = get_weighted_calc_func(calc_likelihood, weights, 0.4)
    return make_helper_model_from_genotype_matrix(old_genotype_matrix, None, 1, score_func=score_func)

def make_helper_model_from_genotype_matrix(genotype_matrix, most_similar_variant_lookup=False, dummy_count=1, score_func=calc_likelihood, window_size=1000):
    genotype_matrix = convert_genotype_matrix(genotype_matrix)
>>>>>>> 1e76f3c8
    logging.info("Finding best helper")

    if most_similar_variant_lookup is not None:
        logging.info("Making from most similar variant lookup")
        helpers = most_similar_variant_lookup.lookup_array
    else:
        logging.info("Making raw from genotype matrix with window size %d" % window_size)
        logging.info("Creating combined matrices")
        combined = create_combined_matrices(genotype_matrix, window_size)
        helpers = find_best_helper(combined, calc_likelihood, len(genotype_matrix))

    helper_counts = genotype_matrix[helpers] * 3
    flat_idx = genotype_matrix + helper_counts
    genotype_combo_matrix = np.array([(flat_idx == k).sum(axis=1) for k in range(9)]).T.reshape(-1, 3, 3) + dummy_count

    return helpers, genotype_combo_matrix

def find_best_helper(combined, score_func, N, with_model=False):
    best_idx, best_score = np.empty(N, dtype="int"), -np.inf*np.ones(N)
    for j, counts in enumerate(combined, 1):
        logging.info("Window %d" % j)
        scores = score_func(counts, j) if with_model else score_func(counts)
        do_update = scores > best_score[j:]
        best_score[j:][do_update] = scores[do_update]
        best_idx[j:][do_update] = np.flatnonzero(do_update)
        rev_scores = score_func(counts.swapaxes(-2, -1), -j) if with_model else score_func(counts.swapaxes(-2, -1))
        do_update = rev_scores>best_score[:-j]
        best_score[:-j][do_update] = rev_scores[do_update]
        best_idx[:-j][do_update] = np.flatnonzero(do_update)+j
    return best_idx<|MERGE_RESOLUTION|>--- conflicted
+++ resolved
@@ -9,7 +9,6 @@
 H = HELPER
 
 
-<<<<<<< HEAD
 class CombinationMatrix:
     def __init__(self, matrix):
         self.matrix = matrix
@@ -22,8 +21,6 @@
         return cls(np.load(file_name))
 
 
-def make_helper_model_from_genotype_matrix(genotype_matrix, most_similar_variant_lookup=False, dummy_count=0.1, window_size=100):
-=======
 def calc_likelihood(count_matrix):
     count_matrix = count_matrix+1
     p = count_matrix/count_matrix.sum(axis=M, keepdims=True)
@@ -33,7 +30,6 @@
     return np.sum(np.max(count_matrix, axis=M), axis=-1)/count_matrix.sum(axis=(M, H))
 
 def convert_genotype_matrix(genotype_matrix):
->>>>>>> 1e76f3c8
     genotype_matrix = genotype_matrix.matrix.transpose()
 
     # genotypes are 1, 2, 3 (0 for unknown, 1 for homo ref, 2 for homo alt and 3 for hetero), we want 0, 1, 2 for homo alt, hetero, homo ref
@@ -51,14 +47,6 @@
 def make_helper_model_from_genotype_matrix_and_node_counts(old_genotype_matrix, node_counts, variant_to_nodes, dummy_count=1):
     genotype_matrix = convert_genotype_matrix(old_genotype_matrix)
     nodes_tuple = (variant_to_nodes.ref_nodes, variant_to_nodes.var_nodes)
-
-<<<<<<< HEAD
-    n_individuals = genotype_matrix.shape[1]
-    logging.info("%d individuals in genotype matrix" % n_individuals)
-    dummy_count = n_individuals / 500
-    logging.info("Using dummy count %.4f" % dummy_count)
-
-=======
     expected_ref, expected_alt = (node_counts.certain[nodes]+node_counts.frequencies[nodes] for nodes in nodes_tuple)
     genotype_counts = np.array([np.sum(genotype_matrix==i, axis=-1) for i in range(3)]).T+dummy_count
     genotype_probs = genotype_counts/genotype_counts.sum(axis=-1, keepdims=True)
@@ -68,7 +56,6 @@
 
 def make_helper_model_from_genotype_matrix(genotype_matrix, most_similar_variant_lookup=False, dummy_count=1, score_func=calc_likelihood, window_size=1000):
     genotype_matrix = convert_genotype_matrix(genotype_matrix)
->>>>>>> 1e76f3c8
     logging.info("Finding best helper")
 
     if most_similar_variant_lookup is not None:
